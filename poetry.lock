[[package]]
name = "astroid"
version = "2.9.3"
description = "An abstract syntax tree for Python with inference support."
category = "dev"
optional = false
python-versions = ">=3.6.2"

[package.dependencies]
lazy-object-proxy = ">=1.4.0"
typing-extensions = {version = ">=3.10", markers = "python_version < \"3.10\""}
wrapt = ">=1.11,<1.14"

[[package]]
name = "certifi"
version = "2021.10.8"
description = "Python package for providing Mozilla's CA Bundle."
category = "main"
optional = false
python-versions = "*"

[[package]]
name = "charset-normalizer"
version = "2.0.12"
description = "The Real First Universal Charset Detector. Open, modern and actively maintained alternative to Chardet."
category = "main"
optional = false
python-versions = ">=3.5.0"

[package.extras]
unicode_backport = ["unicodedata2"]

[[package]]
<<<<<<< HEAD
=======
name = "colorama"
version = "0.4.4"
description = "Cross-platform colored terminal text."
category = "dev"
optional = false
python-versions = ">=2.7, !=3.0.*, !=3.1.*, !=3.2.*, !=3.3.*, !=3.4.*"

[[package]]
name = "exif"
version = "1.3.4"
description = "Read and modify image EXIF metadata using Python."
category = "main"
optional = false
python-versions = ">=3.7"

[package.dependencies]
plum-py = ">=0.5.0"

[[package]]
>>>>>>> 41ed297e
name = "idna"
version = "3.3"
description = "Internationalized Domain Names in Applications (IDNA)"
category = "main"
optional = false
python-versions = ">=3.5"

[[package]]
<<<<<<< HEAD
name = "piexif"
version = "1.1.3"
description = "To simplify exif manipulations with python. Writing, reading, and more..."
=======
name = "isort"
version = "5.10.1"
description = "A Python utility / library to sort Python imports."
category = "dev"
optional = false
python-versions = ">=3.6.1,<4.0"

[package.extras]
pipfile_deprecated_finder = ["pipreqs", "requirementslib"]
requirements_deprecated_finder = ["pipreqs", "pip-api"]
colors = ["colorama (>=0.4.3,<0.5.0)"]
plugins = ["setuptools"]

[[package]]
name = "lazy-object-proxy"
version = "1.7.1"
description = "A fast and thorough lazy object proxy."
category = "dev"
optional = false
python-versions = ">=3.6"

[[package]]
name = "mccabe"
version = "0.6.1"
description = "McCabe checker, plugin for flake8"
category = "dev"
optional = false
python-versions = "*"

[[package]]
name = "platformdirs"
version = "2.5.1"
description = "A small Python module for determining appropriate platform-specific dirs, e.g. a \"user data dir\"."
category = "dev"
optional = false
python-versions = ">=3.7"

[package.extras]
docs = ["Sphinx (>=4)", "furo (>=2021.7.5b38)", "proselint (>=0.10.2)", "sphinx-autodoc-typehints (>=1.12)"]
test = ["appdirs (==1.4.4)", "pytest (>=6)", "pytest-cov (>=2.7)", "pytest-mock (>=3.6)"]

[[package]]
name = "plum-py"
version = "0.7.4"
description = "Pack/Unpack Memory."
>>>>>>> 41ed297e
category = "main"
optional = false
python-versions = ">=2.7, !=3.0.*, !=3.1.*, !=3.2.*, !=3.3.*, !=3.4.*"

[[package]]
name = "pylint"
version = "2.12.2"
description = "python code static checker"
category = "dev"
optional = false
python-versions = ">=3.6.2"

[package.dependencies]
astroid = ">=2.9.0,<2.10"
colorama = {version = "*", markers = "sys_platform == \"win32\""}
isort = ">=4.2.5,<6"
mccabe = ">=0.6,<0.7"
platformdirs = ">=2.2.0"
toml = ">=0.9.2"
typing-extensions = {version = ">=3.10.0", markers = "python_version < \"3.10\""}

[[package]]
name = "requests"
version = "2.27.1"
description = "Python HTTP for Humans."
category = "main"
optional = false
python-versions = ">=2.7, !=3.0.*, !=3.1.*, !=3.2.*, !=3.3.*, !=3.4.*, !=3.5.*"

[package.dependencies]
certifi = ">=2017.4.17"
charset-normalizer = {version = ">=2.0.0,<2.1.0", markers = "python_version >= \"3\""}
idna = {version = ">=2.5,<4", markers = "python_version >= \"3\""}
urllib3 = ">=1.21.1,<1.27"

[package.extras]
socks = ["PySocks (>=1.5.6,!=1.5.7)", "win-inet-pton"]
use_chardet_on_py3 = ["chardet (>=3.0.2,<5)"]

[[package]]
name = "toml"
version = "0.10.2"
description = "Python Library for Tom's Obvious, Minimal Language"
category = "dev"
optional = false
python-versions = ">=2.6, !=3.0.*, !=3.1.*, !=3.2.*"

[[package]]
name = "typing-extensions"
version = "4.1.1"
description = "Backported and Experimental Type Hints for Python 3.6+"
category = "dev"
optional = false
python-versions = ">=3.6"

[[package]]
name = "urllib3"
version = "1.26.8"
description = "HTTP library with thread-safe connection pooling, file post, and more."
category = "main"
optional = false
python-versions = ">=2.7, !=3.0.*, !=3.1.*, !=3.2.*, !=3.3.*, !=3.4.*, <4"

[package.extras]
brotli = ["brotlipy (>=0.6.0)"]
secure = ["pyOpenSSL (>=0.14)", "cryptography (>=1.3.4)", "idna (>=2.0.0)", "certifi", "ipaddress"]
socks = ["PySocks (>=1.5.6,!=1.5.7,<2.0)"]

[[package]]
name = "uuid"
version = "1.30"
description = "UUID object and generation functions (Python 2.3 or higher)"
category = "main"
optional = false
python-versions = "*"

[[package]]
name = "wrapt"
version = "1.13.3"
description = "Module for decorators, wrappers and monkey patching."
category = "dev"
optional = false
python-versions = "!=3.0.*,!=3.1.*,!=3.2.*,!=3.3.*,!=3.4.*,>=2.7"

[metadata]
lock-version = "1.1"
python-versions = "^3.9"
<<<<<<< HEAD
content-hash = "741b0a2f3b61a3c501d676218942ecb0ba11ba668fadfd1cf073ce8eb5f8f74c"
=======
content-hash = "914ca4532c51ed188454732110c535a95860f53fbc7cc41ebabfeeec512faea2"
>>>>>>> 41ed297e

[metadata.files]
astroid = [
    {file = "astroid-2.9.3-py3-none-any.whl", hash = "sha256:506daabe5edffb7e696ad82483ad0228245a9742ed7d2d8c9cdb31537decf9f6"},
    {file = "astroid-2.9.3.tar.gz", hash = "sha256:1efdf4e867d4d8ba4a9f6cf9ce07cd182c4c41de77f23814feb27ca93ca9d877"},
]
certifi = [
    {file = "certifi-2021.10.8-py2.py3-none-any.whl", hash = "sha256:d62a0163eb4c2344ac042ab2bdf75399a71a2d8c7d47eac2e2ee91b9d6339569"},
    {file = "certifi-2021.10.8.tar.gz", hash = "sha256:78884e7c1d4b00ce3cea67b44566851c4343c120abd683433ce934a68ea58872"},
]
charset-normalizer = [
    {file = "charset-normalizer-2.0.12.tar.gz", hash = "sha256:2857e29ff0d34db842cd7ca3230549d1a697f96ee6d3fb071cfa6c7393832597"},
    {file = "charset_normalizer-2.0.12-py3-none-any.whl", hash = "sha256:6881edbebdb17b39b4eaaa821b438bf6eddffb4468cf344f09f89def34a8b1df"},
]
colorama = [
    {file = "colorama-0.4.4-py2.py3-none-any.whl", hash = "sha256:9f47eda37229f68eee03b24b9748937c7dc3868f906e8ba69fbcbdd3bc5dc3e2"},
    {file = "colorama-0.4.4.tar.gz", hash = "sha256:5941b2b48a20143d2267e95b1c2a7603ce057ee39fd88e7329b0c292aa16869b"},
]
<<<<<<< HEAD
=======
exif = [
    {file = "exif-1.3.4-py3-none-any.whl", hash = "sha256:5e6c22ed1ee6aadc10df69d2cc4b90edd33e95ade2dce8b71b88f116e37f2e11"},
    {file = "exif-1.3.4.tar.gz", hash = "sha256:abf3c125167a9ccc780e190966a84559b54627b3dfee04100753222753f5ce30"},
]
>>>>>>> 41ed297e
idna = [
    {file = "idna-3.3-py3-none-any.whl", hash = "sha256:84d9dd047ffa80596e0f246e2eab0b391788b0503584e8945f2368256d2735ff"},
    {file = "idna-3.3.tar.gz", hash = "sha256:9d643ff0a55b762d5cdb124b8eaa99c66322e2157b69160bc32796e824360e6d"},
]
isort = [
    {file = "isort-5.10.1-py3-none-any.whl", hash = "sha256:6f62d78e2f89b4500b080fe3a81690850cd254227f27f75c3a0c491a1f351ba7"},
    {file = "isort-5.10.1.tar.gz", hash = "sha256:e8443a5e7a020e9d7f97f1d7d9cd17c88bcb3bc7e218bf9cf5095fe550be2951"},
]
lazy-object-proxy = [
    {file = "lazy-object-proxy-1.7.1.tar.gz", hash = "sha256:d609c75b986def706743cdebe5e47553f4a5a1da9c5ff66d76013ef396b5a8a4"},
    {file = "lazy_object_proxy-1.7.1-cp310-cp310-macosx_10_9_x86_64.whl", hash = "sha256:bb8c5fd1684d60a9902c60ebe276da1f2281a318ca16c1d0a96db28f62e9166b"},
    {file = "lazy_object_proxy-1.7.1-cp310-cp310-manylinux_2_17_aarch64.manylinux2014_aarch64.whl", hash = "sha256:a57d51ed2997e97f3b8e3500c984db50a554bb5db56c50b5dab1b41339b37e36"},
    {file = "lazy_object_proxy-1.7.1-cp310-cp310-manylinux_2_5_x86_64.manylinux1_x86_64.manylinux_2_17_x86_64.manylinux2014_x86_64.whl", hash = "sha256:fd45683c3caddf83abbb1249b653a266e7069a09f486daa8863fb0e7496a9fdb"},
    {file = "lazy_object_proxy-1.7.1-cp310-cp310-musllinux_1_1_aarch64.whl", hash = "sha256:8561da8b3dd22d696244d6d0d5330618c993a215070f473b699e00cf1f3f6443"},
    {file = "lazy_object_proxy-1.7.1-cp310-cp310-musllinux_1_1_x86_64.whl", hash = "sha256:fccdf7c2c5821a8cbd0a9440a456f5050492f2270bd54e94360cac663398739b"},
    {file = "lazy_object_proxy-1.7.1-cp310-cp310-win32.whl", hash = "sha256:898322f8d078f2654d275124a8dd19b079080ae977033b713f677afcfc88e2b9"},
    {file = "lazy_object_proxy-1.7.1-cp310-cp310-win_amd64.whl", hash = "sha256:85b232e791f2229a4f55840ed54706110c80c0a210d076eee093f2b2e33e1bfd"},
    {file = "lazy_object_proxy-1.7.1-cp36-cp36m-macosx_10_9_x86_64.whl", hash = "sha256:46ff647e76f106bb444b4533bb4153c7370cdf52efc62ccfc1a28bdb3cc95442"},
    {file = "lazy_object_proxy-1.7.1-cp36-cp36m-manylinux_2_17_aarch64.manylinux2014_aarch64.whl", hash = "sha256:12f3bb77efe1367b2515f8cb4790a11cffae889148ad33adad07b9b55e0ab22c"},
    {file = "lazy_object_proxy-1.7.1-cp36-cp36m-manylinux_2_5_x86_64.manylinux1_x86_64.manylinux_2_17_x86_64.manylinux2014_x86_64.whl", hash = "sha256:c19814163728941bb871240d45c4c30d33b8a2e85972c44d4e63dd7107faba44"},
    {file = "lazy_object_proxy-1.7.1-cp36-cp36m-musllinux_1_1_aarch64.whl", hash = "sha256:e40f2013d96d30217a51eeb1db28c9ac41e9d0ee915ef9d00da639c5b63f01a1"},
    {file = "lazy_object_proxy-1.7.1-cp36-cp36m-musllinux_1_1_x86_64.whl", hash = "sha256:2052837718516a94940867e16b1bb10edb069ab475c3ad84fd1e1a6dd2c0fcfc"},
    {file = "lazy_object_proxy-1.7.1-cp36-cp36m-win32.whl", hash = "sha256:6a24357267aa976abab660b1d47a34aaf07259a0c3859a34e536f1ee6e76b5bb"},
    {file = "lazy_object_proxy-1.7.1-cp36-cp36m-win_amd64.whl", hash = "sha256:6aff3fe5de0831867092e017cf67e2750c6a1c7d88d84d2481bd84a2e019ec35"},
    {file = "lazy_object_proxy-1.7.1-cp37-cp37m-macosx_10_9_x86_64.whl", hash = "sha256:6a6e94c7b02641d1311228a102607ecd576f70734dc3d5e22610111aeacba8a0"},
    {file = "lazy_object_proxy-1.7.1-cp37-cp37m-manylinux_2_17_aarch64.manylinux2014_aarch64.whl", hash = "sha256:c4ce15276a1a14549d7e81c243b887293904ad2d94ad767f42df91e75fd7b5b6"},
    {file = "lazy_object_proxy-1.7.1-cp37-cp37m-manylinux_2_5_x86_64.manylinux1_x86_64.manylinux_2_17_x86_64.manylinux2014_x86_64.whl", hash = "sha256:e368b7f7eac182a59ff1f81d5f3802161932a41dc1b1cc45c1f757dc876b5d2c"},
    {file = "lazy_object_proxy-1.7.1-cp37-cp37m-musllinux_1_1_aarch64.whl", hash = "sha256:6ecbb350991d6434e1388bee761ece3260e5228952b1f0c46ffc800eb313ff42"},
    {file = "lazy_object_proxy-1.7.1-cp37-cp37m-musllinux_1_1_x86_64.whl", hash = "sha256:553b0f0d8dbf21890dd66edd771f9b1b5f51bd912fa5f26de4449bfc5af5e029"},
    {file = "lazy_object_proxy-1.7.1-cp37-cp37m-win32.whl", hash = "sha256:c7a683c37a8a24f6428c28c561c80d5f4fd316ddcf0c7cab999b15ab3f5c5c69"},
    {file = "lazy_object_proxy-1.7.1-cp37-cp37m-win_amd64.whl", hash = "sha256:df2631f9d67259dc9620d831384ed7732a198eb434eadf69aea95ad18c587a28"},
    {file = "lazy_object_proxy-1.7.1-cp38-cp38-macosx_10_9_x86_64.whl", hash = "sha256:07fa44286cda977bd4803b656ffc1c9b7e3bc7dff7d34263446aec8f8c96f88a"},
    {file = "lazy_object_proxy-1.7.1-cp38-cp38-manylinux_2_17_aarch64.manylinux2014_aarch64.whl", hash = "sha256:4dca6244e4121c74cc20542c2ca39e5c4a5027c81d112bfb893cf0790f96f57e"},
    {file = "lazy_object_proxy-1.7.1-cp38-cp38-manylinux_2_5_x86_64.manylinux1_x86_64.manylinux_2_17_x86_64.manylinux2014_x86_64.whl", hash = "sha256:91ba172fc5b03978764d1df5144b4ba4ab13290d7bab7a50f12d8117f8630c38"},
    {file = "lazy_object_proxy-1.7.1-cp38-cp38-musllinux_1_1_aarch64.whl", hash = "sha256:043651b6cb706eee4f91854da4a089816a6606c1428fd391573ef8cb642ae4f7"},
    {file = "lazy_object_proxy-1.7.1-cp38-cp38-musllinux_1_1_x86_64.whl", hash = "sha256:b9e89b87c707dd769c4ea91f7a31538888aad05c116a59820f28d59b3ebfe25a"},
    {file = "lazy_object_proxy-1.7.1-cp38-cp38-win32.whl", hash = "sha256:9d166602b525bf54ac994cf833c385bfcc341b364e3ee71e3bf5a1336e677b55"},
    {file = "lazy_object_proxy-1.7.1-cp38-cp38-win_amd64.whl", hash = "sha256:8f3953eb575b45480db6568306893f0bd9d8dfeeebd46812aa09ca9579595148"},
    {file = "lazy_object_proxy-1.7.1-cp39-cp39-macosx_10_9_x86_64.whl", hash = "sha256:dd7ed7429dbb6c494aa9bc4e09d94b778a3579be699f9d67da7e6804c422d3de"},
    {file = "lazy_object_proxy-1.7.1-cp39-cp39-manylinux_2_17_aarch64.manylinux2014_aarch64.whl", hash = "sha256:70ed0c2b380eb6248abdef3cd425fc52f0abd92d2b07ce26359fcbc399f636ad"},
    {file = "lazy_object_proxy-1.7.1-cp39-cp39-manylinux_2_5_x86_64.manylinux1_x86_64.manylinux_2_17_x86_64.manylinux2014_x86_64.whl", hash = "sha256:7096a5e0c1115ec82641afbdd70451a144558ea5cf564a896294e346eb611be1"},
    {file = "lazy_object_proxy-1.7.1-cp39-cp39-musllinux_1_1_aarch64.whl", hash = "sha256:f769457a639403073968d118bc70110e7dce294688009f5c24ab78800ae56dc8"},
    {file = "lazy_object_proxy-1.7.1-cp39-cp39-musllinux_1_1_x86_64.whl", hash = "sha256:39b0e26725c5023757fc1ab2a89ef9d7ab23b84f9251e28f9cc114d5b59c1b09"},
    {file = "lazy_object_proxy-1.7.1-cp39-cp39-win32.whl", hash = "sha256:2130db8ed69a48a3440103d4a520b89d8a9405f1b06e2cc81640509e8bf6548f"},
    {file = "lazy_object_proxy-1.7.1-cp39-cp39-win_amd64.whl", hash = "sha256:677ea950bef409b47e51e733283544ac3d660b709cfce7b187f5ace137960d61"},
    {file = "lazy_object_proxy-1.7.1-pp37.pp38-none-any.whl", hash = "sha256:d66906d5785da8e0be7360912e99c9188b70f52c422f9fc18223347235691a84"},
]
mccabe = [
    {file = "mccabe-0.6.1-py2.py3-none-any.whl", hash = "sha256:ab8a6258860da4b6677da4bd2fe5dc2c659cff31b3ee4f7f5d64e79735b80d42"},
    {file = "mccabe-0.6.1.tar.gz", hash = "sha256:dd8d182285a0fe56bace7f45b5e7d1a6ebcbf524e8f3bd87eb0f125271b8831f"},
]
platformdirs = [
    {file = "platformdirs-2.5.1-py3-none-any.whl", hash = "sha256:bcae7cab893c2d310a711b70b24efb93334febe65f8de776ee320b517471e227"},
    {file = "platformdirs-2.5.1.tar.gz", hash = "sha256:7535e70dfa32e84d4b34996ea99c5e432fa29a708d0f4e394bbcb2a8faa4f16d"},
]
<<<<<<< HEAD
piexif = [
    {file = "piexif-1.1.3-py2.py3-none-any.whl", hash = "sha256:3bc435d171720150b81b15d27e05e54b8abbde7b4242cddd81ef160d283108b6"},
    {file = "piexif-1.1.3.zip", hash = "sha256:83cb35c606bf3a1ea1a8f0a25cb42cf17e24353fd82e87ae3884e74a302a5f1b"},
=======
plum-py = [
    {file = "plum-py-0.7.4.tar.gz", hash = "sha256:36446c9610ef0a9d16e1e5e4cb246d00de2e798005fc1d447749c42596b6ab16"},
    {file = "plum_py-0.7.4-py3-none-any.whl", hash = "sha256:06cbe670e551da756b32409c8af6ec6be5ce9d9b84d171f2674868421de1e90b"},
]
pylint = [
    {file = "pylint-2.12.2-py3-none-any.whl", hash = "sha256:daabda3f7ed9d1c60f52d563b1b854632fd90035bcf01443e234d3dc794e3b74"},
    {file = "pylint-2.12.2.tar.gz", hash = "sha256:9d945a73640e1fec07ee34b42f5669b770c759acd536ec7b16d7e4b87a9c9ff9"},
>>>>>>> 41ed297e
]
requests = [
    {file = "requests-2.27.1-py2.py3-none-any.whl", hash = "sha256:f22fa1e554c9ddfd16e6e41ac79759e17be9e492b3587efa038054674760e72d"},
    {file = "requests-2.27.1.tar.gz", hash = "sha256:68d7c56fd5a8999887728ef304a6d12edc7be74f1cfa47714fc8b414525c9a61"},
]
toml = [
    {file = "toml-0.10.2-py2.py3-none-any.whl", hash = "sha256:806143ae5bfb6a3c6e736a764057db0e6a0e05e338b5630894a5f779cabb4f9b"},
    {file = "toml-0.10.2.tar.gz", hash = "sha256:b3bda1d108d5dd99f4a20d24d9c348e91c4db7ab1b749200bded2f839ccbe68f"},
]
typing-extensions = [
    {file = "typing_extensions-4.1.1-py3-none-any.whl", hash = "sha256:21c85e0fe4b9a155d0799430b0ad741cdce7e359660ccbd8b530613e8df88ce2"},
    {file = "typing_extensions-4.1.1.tar.gz", hash = "sha256:1a9462dcc3347a79b1f1c0271fbe79e844580bb598bafa1ed208b94da3cdcd42"},
]
urllib3 = [
    {file = "urllib3-1.26.8-py2.py3-none-any.whl", hash = "sha256:000ca7f471a233c2251c6c7023ee85305721bfdf18621ebff4fd17a8653427ed"},
    {file = "urllib3-1.26.8.tar.gz", hash = "sha256:0e7c33d9a63e7ddfcb86780aac87befc2fbddf46c58dbb487e0855f7ceec283c"},
]
uuid = [
    {file = "uuid-1.30.tar.gz", hash = "sha256:1f87cc004ac5120466f36c5beae48b4c48cc411968eed0eaecd3da82aa96193f"},
]
wrapt = [
    {file = "wrapt-1.13.3-cp27-cp27m-macosx_10_9_x86_64.whl", hash = "sha256:e05e60ff3b2b0342153be4d1b597bbcfd8330890056b9619f4ad6b8d5c96a81a"},
    {file = "wrapt-1.13.3-cp27-cp27m-manylinux1_i686.whl", hash = "sha256:85148f4225287b6a0665eef08a178c15097366d46b210574a658c1ff5b377489"},
    {file = "wrapt-1.13.3-cp27-cp27m-manylinux1_x86_64.whl", hash = "sha256:2dded5496e8f1592ec27079b28b6ad2a1ef0b9296d270f77b8e4a3a796cf6909"},
    {file = "wrapt-1.13.3-cp27-cp27m-manylinux2010_i686.whl", hash = "sha256:e94b7d9deaa4cc7bac9198a58a7240aaf87fe56c6277ee25fa5b3aa1edebd229"},
    {file = "wrapt-1.13.3-cp27-cp27m-manylinux2010_x86_64.whl", hash = "sha256:498e6217523111d07cd67e87a791f5e9ee769f9241fcf8a379696e25806965af"},
    {file = "wrapt-1.13.3-cp27-cp27mu-manylinux1_i686.whl", hash = "sha256:ec7e20258ecc5174029a0f391e1b948bf2906cd64c198a9b8b281b811cbc04de"},
    {file = "wrapt-1.13.3-cp27-cp27mu-manylinux1_x86_64.whl", hash = "sha256:87883690cae293541e08ba2da22cacaae0a092e0ed56bbba8d018cc486fbafbb"},
    {file = "wrapt-1.13.3-cp27-cp27mu-manylinux2010_i686.whl", hash = "sha256:f99c0489258086308aad4ae57da9e8ecf9e1f3f30fa35d5e170b4d4896554d80"},
    {file = "wrapt-1.13.3-cp27-cp27mu-manylinux2010_x86_64.whl", hash = "sha256:6a03d9917aee887690aa3f1747ce634e610f6db6f6b332b35c2dd89412912bca"},
    {file = "wrapt-1.13.3-cp310-cp310-macosx_10_9_x86_64.whl", hash = "sha256:936503cb0a6ed28dbfa87e8fcd0a56458822144e9d11a49ccee6d9a8adb2ac44"},
    {file = "wrapt-1.13.3-cp310-cp310-manylinux_2_5_i686.manylinux1_i686.manylinux_2_12_i686.manylinux2010_i686.whl", hash = "sha256:f9c51d9af9abb899bd34ace878fbec8bf357b3194a10c4e8e0a25512826ef056"},
    {file = "wrapt-1.13.3-cp310-cp310-manylinux_2_5_x86_64.manylinux1_x86_64.manylinux_2_12_x86_64.manylinux2010_x86_64.whl", hash = "sha256:220a869982ea9023e163ba915077816ca439489de6d2c09089b219f4e11b6785"},
    {file = "wrapt-1.13.3-cp310-cp310-musllinux_1_1_i686.whl", hash = "sha256:0877fe981fd76b183711d767500e6b3111378ed2043c145e21816ee589d91096"},
    {file = "wrapt-1.13.3-cp310-cp310-musllinux_1_1_x86_64.whl", hash = "sha256:43e69ffe47e3609a6aec0fe723001c60c65305784d964f5007d5b4fb1bc6bf33"},
    {file = "wrapt-1.13.3-cp310-cp310-win32.whl", hash = "sha256:78dea98c81915bbf510eb6a3c9c24915e4660302937b9ae05a0947164248020f"},
    {file = "wrapt-1.13.3-cp310-cp310-win_amd64.whl", hash = "sha256:ea3e746e29d4000cd98d572f3ee2a6050a4f784bb536f4ac1f035987fc1ed83e"},
    {file = "wrapt-1.13.3-cp35-cp35m-manylinux1_i686.whl", hash = "sha256:8c73c1a2ec7c98d7eaded149f6d225a692caa1bd7b2401a14125446e9e90410d"},
    {file = "wrapt-1.13.3-cp35-cp35m-manylinux1_x86_64.whl", hash = "sha256:086218a72ec7d986a3eddb7707c8c4526d677c7b35e355875a0fe2918b059179"},
    {file = "wrapt-1.13.3-cp35-cp35m-manylinux2010_i686.whl", hash = "sha256:e92d0d4fa68ea0c02d39f1e2f9cb5bc4b4a71e8c442207433d8db47ee79d7aa3"},
    {file = "wrapt-1.13.3-cp35-cp35m-manylinux2010_x86_64.whl", hash = "sha256:d4a5f6146cfa5c7ba0134249665acd322a70d1ea61732723c7d3e8cc0fa80755"},
    {file = "wrapt-1.13.3-cp35-cp35m-win32.whl", hash = "sha256:8aab36778fa9bba1a8f06a4919556f9f8c7b33102bd71b3ab307bb3fecb21851"},
    {file = "wrapt-1.13.3-cp35-cp35m-win_amd64.whl", hash = "sha256:944b180f61f5e36c0634d3202ba8509b986b5fbaf57db3e94df11abee244ba13"},
    {file = "wrapt-1.13.3-cp36-cp36m-macosx_10_9_x86_64.whl", hash = "sha256:2ebdde19cd3c8cdf8df3fc165bc7827334bc4e353465048b36f7deeae8ee0918"},
    {file = "wrapt-1.13.3-cp36-cp36m-manylinux_2_5_i686.manylinux1_i686.manylinux_2_12_i686.manylinux2010_i686.whl", hash = "sha256:610f5f83dd1e0ad40254c306f4764fcdc846641f120c3cf424ff57a19d5f7ade"},
    {file = "wrapt-1.13.3-cp36-cp36m-manylinux_2_5_x86_64.manylinux1_x86_64.manylinux_2_12_x86_64.manylinux2010_x86_64.whl", hash = "sha256:5601f44a0f38fed36cc07db004f0eedeaadbdcec90e4e90509480e7e6060a5bc"},
    {file = "wrapt-1.13.3-cp36-cp36m-musllinux_1_1_i686.whl", hash = "sha256:e6906d6f48437dfd80464f7d7af1740eadc572b9f7a4301e7dd3d65db285cacf"},
    {file = "wrapt-1.13.3-cp36-cp36m-musllinux_1_1_x86_64.whl", hash = "sha256:766b32c762e07e26f50d8a3468e3b4228b3736c805018e4b0ec8cc01ecd88125"},
    {file = "wrapt-1.13.3-cp36-cp36m-win32.whl", hash = "sha256:5f223101f21cfd41deec8ce3889dc59f88a59b409db028c469c9b20cfeefbe36"},
    {file = "wrapt-1.13.3-cp36-cp36m-win_amd64.whl", hash = "sha256:f122ccd12fdc69628786d0c947bdd9cb2733be8f800d88b5a37c57f1f1d73c10"},
    {file = "wrapt-1.13.3-cp37-cp37m-macosx_10_9_x86_64.whl", hash = "sha256:46f7f3af321a573fc0c3586612db4decb7eb37172af1bc6173d81f5b66c2e068"},
    {file = "wrapt-1.13.3-cp37-cp37m-manylinux_2_5_i686.manylinux1_i686.manylinux_2_12_i686.manylinux2010_i686.whl", hash = "sha256:778fd096ee96890c10ce96187c76b3e99b2da44e08c9e24d5652f356873f6709"},
    {file = "wrapt-1.13.3-cp37-cp37m-manylinux_2_5_x86_64.manylinux1_x86_64.manylinux_2_12_x86_64.manylinux2010_x86_64.whl", hash = "sha256:0cb23d36ed03bf46b894cfec777eec754146d68429c30431c99ef28482b5c1df"},
    {file = "wrapt-1.13.3-cp37-cp37m-musllinux_1_1_i686.whl", hash = "sha256:96b81ae75591a795d8c90edc0bfaab44d3d41ffc1aae4d994c5aa21d9b8e19a2"},
    {file = "wrapt-1.13.3-cp37-cp37m-musllinux_1_1_x86_64.whl", hash = "sha256:7dd215e4e8514004c8d810a73e342c536547038fb130205ec4bba9f5de35d45b"},
    {file = "wrapt-1.13.3-cp37-cp37m-win32.whl", hash = "sha256:47f0a183743e7f71f29e4e21574ad3fa95676136f45b91afcf83f6a050914829"},
    {file = "wrapt-1.13.3-cp37-cp37m-win_amd64.whl", hash = "sha256:fd76c47f20984b43d93de9a82011bb6e5f8325df6c9ed4d8310029a55fa361ea"},
    {file = "wrapt-1.13.3-cp38-cp38-macosx_10_9_x86_64.whl", hash = "sha256:b73d4b78807bd299b38e4598b8e7bd34ed55d480160d2e7fdaabd9931afa65f9"},
    {file = "wrapt-1.13.3-cp38-cp38-manylinux_2_5_i686.manylinux1_i686.manylinux_2_12_i686.manylinux2010_i686.whl", hash = "sha256:ec9465dd69d5657b5d2fa6133b3e1e989ae27d29471a672416fd729b429eb554"},
    {file = "wrapt-1.13.3-cp38-cp38-manylinux_2_5_x86_64.manylinux1_x86_64.manylinux_2_12_x86_64.manylinux2010_x86_64.whl", hash = "sha256:dd91006848eb55af2159375134d724032a2d1d13bcc6f81cd8d3ed9f2b8e846c"},
    {file = "wrapt-1.13.3-cp38-cp38-musllinux_1_1_i686.whl", hash = "sha256:ae9de71eb60940e58207f8e71fe113c639da42adb02fb2bcbcaccc1ccecd092b"},
    {file = "wrapt-1.13.3-cp38-cp38-musllinux_1_1_x86_64.whl", hash = "sha256:51799ca950cfee9396a87f4a1240622ac38973b6df5ef7a41e7f0b98797099ce"},
    {file = "wrapt-1.13.3-cp38-cp38-win32.whl", hash = "sha256:4b9c458732450ec42578b5642ac53e312092acf8c0bfce140ada5ca1ac556f79"},
    {file = "wrapt-1.13.3-cp38-cp38-win_amd64.whl", hash = "sha256:7dde79d007cd6dfa65afe404766057c2409316135cb892be4b1c768e3f3a11cb"},
    {file = "wrapt-1.13.3-cp39-cp39-macosx_10_9_x86_64.whl", hash = "sha256:981da26722bebb9247a0601e2922cedf8bb7a600e89c852d063313102de6f2cb"},
    {file = "wrapt-1.13.3-cp39-cp39-manylinux_2_5_i686.manylinux1_i686.manylinux_2_12_i686.manylinux2010_i686.whl", hash = "sha256:705e2af1f7be4707e49ced9153f8d72131090e52be9278b5dbb1498c749a1e32"},
    {file = "wrapt-1.13.3-cp39-cp39-manylinux_2_5_x86_64.manylinux1_x86_64.manylinux_2_12_x86_64.manylinux2010_x86_64.whl", hash = "sha256:25b1b1d5df495d82be1c9d2fad408f7ce5ca8a38085e2da41bb63c914baadff7"},
    {file = "wrapt-1.13.3-cp39-cp39-musllinux_1_1_i686.whl", hash = "sha256:77416e6b17926d953b5c666a3cb718d5945df63ecf922af0ee576206d7033b5e"},
    {file = "wrapt-1.13.3-cp39-cp39-musllinux_1_1_x86_64.whl", hash = "sha256:865c0b50003616f05858b22174c40ffc27a38e67359fa1495605f96125f76640"},
    {file = "wrapt-1.13.3-cp39-cp39-win32.whl", hash = "sha256:0a017a667d1f7411816e4bf214646d0ad5b1da2c1ea13dec6c162736ff25a374"},
    {file = "wrapt-1.13.3-cp39-cp39-win_amd64.whl", hash = "sha256:81bd7c90d28a4b2e1df135bfbd7c23aee3050078ca6441bead44c42483f9ebfb"},
    {file = "wrapt-1.13.3.tar.gz", hash = "sha256:1fea9cd438686e6682271d36f3481a9f3636195578bab9ca3382e2f5f01fc185"},
]<|MERGE_RESOLUTION|>--- conflicted
+++ resolved
@@ -31,8 +31,6 @@
 unicode_backport = ["unicodedata2"]
 
 [[package]]
-<<<<<<< HEAD
-=======
 name = "colorama"
 version = "0.4.4"
 description = "Cross-platform colored terminal text."
@@ -41,18 +39,6 @@
 python-versions = ">=2.7, !=3.0.*, !=3.1.*, !=3.2.*, !=3.3.*, !=3.4.*"
 
 [[package]]
-name = "exif"
-version = "1.3.4"
-description = "Read and modify image EXIF metadata using Python."
-category = "main"
-optional = false
-python-versions = ">=3.7"
-
-[package.dependencies]
-plum-py = ">=0.5.0"
-
-[[package]]
->>>>>>> 41ed297e
 name = "idna"
 version = "3.3"
 description = "Internationalized Domain Names in Applications (IDNA)"
@@ -61,11 +47,6 @@
 python-versions = ">=3.5"
 
 [[package]]
-<<<<<<< HEAD
-name = "piexif"
-version = "1.1.3"
-description = "To simplify exif manipulations with python. Writing, reading, and more..."
-=======
 name = "isort"
 version = "5.10.1"
 description = "A Python utility / library to sort Python imports."
@@ -96,6 +77,14 @@
 python-versions = "*"
 
 [[package]]
+name = "piexif"
+version = "1.1.3"
+description = "To simplify exif manipulations with python. Writing, reading, and more..."
+category = "main"
+optional = false
+python-versions = ">=2.7, !=3.0.*, !=3.1.*, !=3.2.*, !=3.3.*, !=3.4.*"
+
+[[package]]
 name = "platformdirs"
 version = "2.5.1"
 description = "A small Python module for determining appropriate platform-specific dirs, e.g. a \"user data dir\"."
@@ -106,15 +95,6 @@
 [package.extras]
 docs = ["Sphinx (>=4)", "furo (>=2021.7.5b38)", "proselint (>=0.10.2)", "sphinx-autodoc-typehints (>=1.12)"]
 test = ["appdirs (==1.4.4)", "pytest (>=6)", "pytest-cov (>=2.7)", "pytest-mock (>=3.6)"]
-
-[[package]]
-name = "plum-py"
-version = "0.7.4"
-description = "Pack/Unpack Memory."
->>>>>>> 41ed297e
-category = "main"
-optional = false
-python-versions = ">=2.7, !=3.0.*, !=3.1.*, !=3.2.*, !=3.3.*, !=3.4.*"
 
 [[package]]
 name = "pylint"
@@ -199,11 +179,7 @@
 [metadata]
 lock-version = "1.1"
 python-versions = "^3.9"
-<<<<<<< HEAD
-content-hash = "741b0a2f3b61a3c501d676218942ecb0ba11ba668fadfd1cf073ce8eb5f8f74c"
-=======
-content-hash = "914ca4532c51ed188454732110c535a95860f53fbc7cc41ebabfeeec512faea2"
->>>>>>> 41ed297e
+content-hash = "594ed155b5af777fb3357f6dfc44785c154b2f9344a697aa42ff9569d181c6cc"
 
 [metadata.files]
 astroid = [
@@ -222,13 +198,6 @@
     {file = "colorama-0.4.4-py2.py3-none-any.whl", hash = "sha256:9f47eda37229f68eee03b24b9748937c7dc3868f906e8ba69fbcbdd3bc5dc3e2"},
     {file = "colorama-0.4.4.tar.gz", hash = "sha256:5941b2b48a20143d2267e95b1c2a7603ce057ee39fd88e7329b0c292aa16869b"},
 ]
-<<<<<<< HEAD
-=======
-exif = [
-    {file = "exif-1.3.4-py3-none-any.whl", hash = "sha256:5e6c22ed1ee6aadc10df69d2cc4b90edd33e95ade2dce8b71b88f116e37f2e11"},
-    {file = "exif-1.3.4.tar.gz", hash = "sha256:abf3c125167a9ccc780e190966a84559b54627b3dfee04100753222753f5ce30"},
-]
->>>>>>> 41ed297e
 idna = [
     {file = "idna-3.3-py3-none-any.whl", hash = "sha256:84d9dd047ffa80596e0f246e2eab0b391788b0503584e8945f2368256d2735ff"},
     {file = "idna-3.3.tar.gz", hash = "sha256:9d643ff0a55b762d5cdb124b8eaa99c66322e2157b69160bc32796e824360e6d"},
@@ -280,23 +249,17 @@
     {file = "mccabe-0.6.1-py2.py3-none-any.whl", hash = "sha256:ab8a6258860da4b6677da4bd2fe5dc2c659cff31b3ee4f7f5d64e79735b80d42"},
     {file = "mccabe-0.6.1.tar.gz", hash = "sha256:dd8d182285a0fe56bace7f45b5e7d1a6ebcbf524e8f3bd87eb0f125271b8831f"},
 ]
+piexif = [
+    {file = "piexif-1.1.3-py2.py3-none-any.whl", hash = "sha256:3bc435d171720150b81b15d27e05e54b8abbde7b4242cddd81ef160d283108b6"},
+    {file = "piexif-1.1.3.zip", hash = "sha256:83cb35c606bf3a1ea1a8f0a25cb42cf17e24353fd82e87ae3884e74a302a5f1b"},
+]
 platformdirs = [
     {file = "platformdirs-2.5.1-py3-none-any.whl", hash = "sha256:bcae7cab893c2d310a711b70b24efb93334febe65f8de776ee320b517471e227"},
     {file = "platformdirs-2.5.1.tar.gz", hash = "sha256:7535e70dfa32e84d4b34996ea99c5e432fa29a708d0f4e394bbcb2a8faa4f16d"},
 ]
-<<<<<<< HEAD
-piexif = [
-    {file = "piexif-1.1.3-py2.py3-none-any.whl", hash = "sha256:3bc435d171720150b81b15d27e05e54b8abbde7b4242cddd81ef160d283108b6"},
-    {file = "piexif-1.1.3.zip", hash = "sha256:83cb35c606bf3a1ea1a8f0a25cb42cf17e24353fd82e87ae3884e74a302a5f1b"},
-=======
-plum-py = [
-    {file = "plum-py-0.7.4.tar.gz", hash = "sha256:36446c9610ef0a9d16e1e5e4cb246d00de2e798005fc1d447749c42596b6ab16"},
-    {file = "plum_py-0.7.4-py3-none-any.whl", hash = "sha256:06cbe670e551da756b32409c8af6ec6be5ce9d9b84d171f2674868421de1e90b"},
-]
 pylint = [
     {file = "pylint-2.12.2-py3-none-any.whl", hash = "sha256:daabda3f7ed9d1c60f52d563b1b854632fd90035bcf01443e234d3dc794e3b74"},
     {file = "pylint-2.12.2.tar.gz", hash = "sha256:9d945a73640e1fec07ee34b42f5669b770c759acd536ec7b16d7e4b87a9c9ff9"},
->>>>>>> 41ed297e
 ]
 requests = [
     {file = "requests-2.27.1-py2.py3-none-any.whl", hash = "sha256:f22fa1e554c9ddfd16e6e41ac79759e17be9e492b3587efa038054674760e72d"},
